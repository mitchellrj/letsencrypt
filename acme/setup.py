import sys

from setuptools import setup
from setuptools import find_packages


version = '0.2.0.dev0'

# Please update tox.ini when modifying dependency version requirements
install_requires = [
    # load_pem_private/public_key (>=0.6)
    # rsa_recover_prime_factors (>=0.8)
<<<<<<< HEAD
    'cryptography>=0.8,<1.2',
    # Connection.set_tlsext_host_name (>=0.13)
    'PyOpenSSL>=0.13',
=======
    'cryptography>=0.8',
    # Connection.set_tlsext_host_name (>=0.13), X509Req.get_extensions (>=0.15)
    'PyOpenSSL>=0.15',
>>>>>>> e58fc0aa
    'pyrfc3339',
    'pytz',
    'requests',
    'setuptools',  # pkg_resources
    'six',
    'werkzeug',
]

# env markers in extras_require cause problems with older pip: #517
if sys.version_info < (2, 7):
    install_requires.extend([
        # only some distros recognize stdlib argparse as already satisfying
        'argparse',
        'mock<1.1.0',
    ])
else:
    install_requires.append('mock')

if sys.version_info < (2, 7, 9):
    # For secure SSL connection with Python 2.7 (InsecurePlatformWarning)
    install_requires.append('ndg-httpsclient')
    install_requires.append('pyasn1')

docs_extras = [
    'Sphinx>=1.0',  # autodoc_member_order = 'bysource', autodoc_default_flags
    'sphinx_rtd_theme',
    'sphinxcontrib-programoutput',
]

testing_extras = [
    'nose',
    'tox',
]


setup(
    name='acme',
    version=version,
    description='ACME protocol implementation in Python',
    url='https://github.com/letsencrypt/letsencrypt',
    author="Let's Encrypt Project",
    author_email='client-dev@letsencrypt.org',
    license='Apache License 2.0',
    classifiers=[
        'Development Status :: 3 - Alpha',
        'Intended Audience :: Developers',
        'License :: OSI Approved :: Apache Software License',
        'Programming Language :: Python',
        'Programming Language :: Python :: 2',
        'Programming Language :: Python :: 2.6',
        'Programming Language :: Python :: 2.7',
        'Programming Language :: Python :: 3',
        'Programming Language :: Python :: 3.3',
        'Programming Language :: Python :: 3.4',
        'Programming Language :: Python :: 3.5',
        'Topic :: Internet :: WWW/HTTP',
        'Topic :: Security',
    ],

    packages=find_packages(),
    include_package_data=True,
    install_requires=install_requires,
    extras_require={
        'docs': docs_extras,
        'testing': testing_extras,
    },
    entry_points={
        'console_scripts': [
            'jws = acme.jose.jws:CLI.run',
        ],
    },
    test_suite='acme',
)<|MERGE_RESOLUTION|>--- conflicted
+++ resolved
@@ -10,15 +10,9 @@
 install_requires = [
     # load_pem_private/public_key (>=0.6)
     # rsa_recover_prime_factors (>=0.8)
-<<<<<<< HEAD
-    'cryptography>=0.8,<1.2',
+    'cryptography>=0.8',
     # Connection.set_tlsext_host_name (>=0.13)
     'PyOpenSSL>=0.13',
-=======
-    'cryptography>=0.8',
-    # Connection.set_tlsext_host_name (>=0.13), X509Req.get_extensions (>=0.15)
-    'PyOpenSSL>=0.15',
->>>>>>> e58fc0aa
     'pyrfc3339',
     'pytz',
     'requests',
