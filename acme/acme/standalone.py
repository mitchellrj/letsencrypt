--- conflicted
+++ resolved
@@ -179,14 +179,8 @@
             OpenSSL.crypto.load_certificate(
                 OpenSSL.crypto.FILETYPE_PEM, cert_contents))
 
-<<<<<<< HEAD
-    server = DVSNIServer(('', int(args.port)), certs=certs)
+    server = TLSSNI01Server(('', int(args.port)), certs=certs)
     logger.info("Serving at https://%s:%s...", *server.socket.getsockname()[:2])
-=======
-    server = TLSSNI01Server(('', int(args.port)), certs=certs)
-    six.print_("Serving at https://localhost:{0}...".format(
-        server.socket.getsockname()[1]))
->>>>>>> d209b5ea
     if forever:  # pragma: no cover
         server.serve_forever()
     else:
