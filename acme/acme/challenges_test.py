--- conflicted
+++ resolved
@@ -142,25 +142,12 @@
     def setUp(self):
         from acme.challenges import DVSNI
         self.msg = DVSNI(
-<<<<<<< HEAD
             token=jose.b64decode('a82d5ff8ef740d12881f6d3c2277ab2e'))
-=======
-            r=b"O*\xb4-\xad\xec\x95>\xed\xa9\r0\x94\xe8\x97\x9c&6"
-              b"\xbf'\xb3\xed\x9a9nX\x0f'\\m\xe7\x12",
-            nonce=b'\xa8-_\xf8\xeft\r\x12\x88\x1fm<"w\xab.')
->>>>>>> 7a79915f
         self.jmsg = {
             'type': 'dvsni',
             'token': 'a82d5ff8ef740d12881f6d3c2277ab2e',
         }
 
-<<<<<<< HEAD
-=======
-    def test_nonce_domain(self):
-        self.assertEqual(b'a82d5ff8ef740d12881f6d3c2277ab2e.acme.invalid',
-                         self.msg.nonce_domain)
-
->>>>>>> 7a79915f
     def test_to_partial_json(self):
         self.assertEqual(self.jmsg, self.msg.to_partial_json())
 
@@ -174,9 +161,64 @@
 
     def test_from_json_invalid_token_length(self):
         from acme.challenges import DVSNI
-        self.jmsg['token'] = jose.b64encode('abcd')
+        self.jmsg['token'] = jose.encode_b64jose(b'abcd')
         self.assertRaises(
             jose.DeserializationError, DVSNI.from_json, self.jmsg)
+
+    def test_gen_response(self):
+        key = jose.JWKRSA(key=KEY)
+        from acme.challenges import DVSNI
+        self.assertEqual(self.msg, DVSNI.json_loads(
+            self.msg.gen_response(key).validation.payload.decode()))
+
+
+class DVSNIResponseTest(unittest.TestCase):
+    # pylint: disable=too-many-instance-attributes
+
+    def setUp(self):
+        self.key = jose.JWKRSA(key=KEY)
+
+        from acme.challenges import DVSNI
+        self.chall = DVSNI(
+            token=jose.b64decode('a82d5ff8ef740d12881f6d3c2277ab2e'))
+
+        from acme.challenges import DVSNIResponse
+        self.validation = jose.JWS.sign(
+            payload=self.chall.json_dumps().encode(),
+            key=self.key, alg=jose.RS256)
+        self.msg = DVSNIResponse(validation=self.validation)
+        self.jmsg_to = {
+            'resource': 'challenge',
+            'type': 'dvsni',
+            'validation': self.validation,
+        }
+        self.jmsg_from = {
+            'resource': 'challenge',
+            'type': 'dvsni',
+            'validation': self.validation.to_json(),
+        }
+
+        # pylint: disable=invalid-name
+        label1 = b'e2df3498860637c667fedadc5a8494ec'
+        label2 = b'09dcc75553c9b3bd73662b50e71b1e42'
+        self.z = label1 + label2
+        self.z_domain = label1 + b'.' + label2 + b'.acme.invalid'
+        self.domain = 'foo.com'
+
+    def test_z_and_domain(self):
+        self.assertEqual(self.z, self.msg.z)
+        self.assertEqual(self.z_domain, self.msg.z_domain)
+
+    def test_to_partial_json(self):
+        self.assertEqual(self.jmsg_to, self.msg.to_partial_json())
+
+    def test_from_json(self):
+        from acme.challenges import DVSNIResponse
+        self.assertEqual(self.msg, DVSNIResponse.from_json(self.jmsg_from))
+
+    def test_from_json_hashable(self):
+        from acme.challenges import DVSNIResponse
+        hash(DVSNIResponse.from_json(self.jmsg_from))
 
     @mock.patch('acme.challenges.socket.gethostbyname')
     @mock.patch('acme.challenges.crypto_util._probe_sni')
@@ -186,7 +228,7 @@
         mock_gethostbyname.assert_called_once_with('foo.com')
         mock_probe_sni.assert_called_once_with(
             host='127.0.0.1', port=self.msg.PORT,
-            name=b'a82d5ff8ef740d12881f6d3c2277ab2e.acme.invalid')
+            name=self.z_domain)
 
         self.msg.probe_cert('foo.com', host='8.8.8.8')
         mock_probe_sni.assert_called_with(
@@ -203,112 +245,54 @@
         self.msg.probe_cert('foo.com', name=b'xxx')
         mock_probe_sni.assert_called_with(
             host=mock.ANY, port=mock.ANY,
-            name=b'a82d5ff8ef740d12881f6d3c2277ab2e.acme.invalid')
-
-
-class DVSNIResponseTest(unittest.TestCase):
-
-    def setUp(self):
-        from acme.challenges import DVSNIResponse
-<<<<<<< HEAD
-        self.validation = jose.JWS.sign(
-            payload='foo', key=jose.JWKRSA(key=KEY), alg=jose.RS256)
-        self.msg = DVSNIResponse(validation=self.validation)
-        self.jmsg_to = {
-            'type': 'dvsni',
-            'validation': self.validation,
-        }
-        self.jmsg_from = {
-            'type': 'dvsni',
-            'validation': self.validation.to_json(),
-        }
-
-    def test_z_and_domain(self):
-        # pylint: disable=invalid-name
-        z = '94b209f1b27afe1cb40f27c9ce7c1b4d75786fe6e380524c0bb80009f0105e4b'
-        label1 = '94b209f1b27afe1cb40f27c9ce7c1b4d'
-        label2 = '75786fe6e380524c0bb80009f0105e4b'
-        assert z == label1 + label2
-        self.assertEqual(z, self.msg.z)
-        self.assertEqual(
-            '{0}.{1}.acme.invalid'.format(label1, label2), self.msg.z_domain)
-=======
-        # pylint: disable=invalid-name
-        s = '9dbjsl3gTAtOnEtKFEmhS6Mj-ajNjDcOmRkp3Lfzm3c'
-        self.msg = DVSNIResponse(s=jose.decode_b64jose(s))
-        self.jmsg = {
-            'resource': 'challenge',
-            'type': 'dvsni',
-            's': s,
-        }
-
-        from acme.challenges import DVSNI
-        self.chall = DVSNI(
-            r=jose.decode_b64jose('Tyq0La3slT7tqQ0wlOiXnCY2vyez7Zo5blgPJ1xt5xI'),
-            nonce=jose.decode_b64jose('a82d5ff8ef740d12881f6d3c2277ab2e'))
-        self.z = (b'38e612b0397cc2624a07d351d7ef50e4'
-                  b'6134c0213d9ed52f7d7c611acaeed41b')
-        self.domain = 'foo.com'
-        self.key = test_util.load_pyopenssl_private_key('rsa512_key.pem')
-        self.public_key = test_util.load_rsa_private_key(
-            'rsa512_key.pem').public_key()
-
-    def test_z_and_domain(self):
-        # pylint: disable=invalid-name
-        self.assertEqual(self.z, self.msg.z(self.chall))
-        self.assertEqual(
-            self.z + b'.acme.invalid', self.msg.z_domain(self.chall))
->>>>>>> 7a79915f
-
-    def test_to_partial_json(self):
-        self.assertEqual(self.jmsg_to, self.msg.to_partial_json())
-
-    def test_from_json(self):
-        from acme.challenges import DVSNIResponse
-        self.assertEqual(self.msg, DVSNIResponse.from_json(self.jmsg_from))
-
-    def test_from_json_hashable(self):
-        from acme.challenges import DVSNIResponse
-        hash(DVSNIResponse.from_json(self.jmsg_from))
-
-    @mock.patch('acme.challenges.DVSNIResponse.verify_cert')
+            name=self.z_domain)
+
+    def test_gen_verify_cert(self):
+        key1 = test_util.load_pyopenssl_private_key('rsa512_key.pem')
+        cert, key2 = self.msg.gen_cert(key1)
+        self.assertEqual(key1, key2)
+        self.assertTrue(self.msg.verify_cert(cert))
+
+    def test_gen_verify_cert_gen_key(self):
+        cert, key = self.msg.gen_cert()
+        self.assertTrue(isinstance(key, OpenSSL.crypto.PKey))
+        self.assertTrue(self.msg.verify_cert(cert))
+
+    def test_verify_bad_cert(self):
+        self.assertFalse(self.msg.verify_cert(test_util.load_cert('cert.pem')))
+
+    def test_simple_verify_wrong_account_key(self):
+        self.assertFalse(self.msg.simple_verify(
+            self.chall, self.domain, jose.JWKRSA.load(
+                test_util.load_vector('rsa256_key.pem')).public_key()))
+
+    def test_simple_verify_wrong_payload(self):
+        for payload in b'', b'{}':
+            msg = self.msg.update(validation=jose.JWS.sign(
+                payload=payload, key=self.key, alg=jose.RS256))
+            self.assertFalse(msg.simple_verify(
+                self.chall, self.domain, self.key.public_key()))
+
+    def test_simple_verify_wrong_token(self):
+        msg = self.msg.update(validation=jose.JWS.sign(
+            payload=self.chall.update(token=b'b'*20).json_dumps().encode(),
+            key=self.key, alg=jose.RS256))
+        self.assertFalse(msg.simple_verify(
+            self.chall, self.domain, self.key.public_key()))
+
+    @mock.patch('acme.challenges.DVSNIResponse.verify_cert', autospec=True)
     def test_simple_verify(self, mock_verify_cert):
-        chall = mock.Mock()
-        chall.probe_cert.return_value = mock.sentinel.cert
-        mock_verify_cert.return_value = 'x'
-        self.assertEqual('x', self.msg.simple_verify(
-            chall, mock.sentinel.domain, mock.sentinel.key))
-        chall.probe_cert.assert_called_once_with(domain=mock.sentinel.domain)
-        self.msg.verify_cert.assert_called_once_with(
-            chall, mock.sentinel.domain, mock.sentinel.key,
-            mock.sentinel.cert)
+        mock_verify_cert.return_value = mock.sentinel.verification
+        self.assertEqual(mock.sentinel.verification, self.msg.simple_verify(
+            self.chall, self.domain, self.key.public_key(),
+            cert=mock.sentinel.cert))
+        mock_verify_cert.assert_called_once_with(self.msg, mock.sentinel.cert)
 
     def test_simple_verify_false_on_probe_error(self):
         chall = mock.Mock()
         chall.probe_cert.side_effect = errors.Error
         self.assertFalse(self.msg.simple_verify(
-            chall=chall, domain=None, public_key=None))
-
-    def test_gen_verify_cert_postive_no_key(self):
-        cert = self.msg.gen_cert(self.chall, self.domain, self.key)
-        self.assertTrue(self.msg.verify_cert(
-            self.chall, self.domain, public_key=None, cert=cert))
-
-    def test_gen_verify_cert_postive_with_key(self):
-        cert = self.msg.gen_cert(self.chall, self.domain, self.key)
-        self.assertTrue(self.msg.verify_cert(
-            self.chall, self.domain, public_key=self.public_key, cert=cert))
-
-    def test_gen_verify_cert_negative_with_wrong_key(self):
-        cert = self.msg.gen_cert(self.chall, self.domain, self.key)
-        key = test_util.load_rsa_private_key('rsa256_key.pem').public_key()
-        self.assertFalse(self.msg.verify_cert(
-            self.chall, self.domain, public_key=key, cert=cert))
-
-    def test_gen_verify_cert_negative(self):
-        cert = self.msg.gen_cert(self.chall, self.domain + 'x', self.key)
-        self.assertFalse(self.msg.verify_cert(
-            self.chall, self.domain, public_key=None, cert=cert))
+            self.chall, self.domain, self.key.public_key()))
 
 
 class RecoveryContactTest(unittest.TestCase):
