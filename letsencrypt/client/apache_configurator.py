--- conflicted
+++ resolved
@@ -75,7 +75,7 @@
         self.names.append(name)
 
     def __str__(self):
-        return ("filep: %s\n"
+        return ("file: %s\n"
                 "vh_path: %s\n"
                 "addrs: %s\n"
                 "names: %s\n"
@@ -83,7 +83,6 @@
                 "enabled: %s" % (self.filep, self.path, self.addrs,
                                  self.names, self.ssl, self.enabled))
 
-<<<<<<< HEAD
     def __eq__(self, other):
         if isinstance(other, self.__class__):
             return (self.filep == other.filep and self.path == other.path and
@@ -93,8 +92,6 @@
 
         return False
 
-=======
->>>>>>> 231f3d5c
 
 class ApacheConfigurator(augeas_configurator.AugeasConfigurator):
     """Apache configurator.
@@ -127,7 +124,6 @@
     :ivar dict assoc: Mapping between domains and vhosts
 
     """
-<<<<<<< HEAD
     def __init__(self, server_root=CONFIG.SERVER_ROOT, direc=None,
                  ssl_options=CONFIG.OPTIONS_SSL_CONF, version=None):
         """Initialize an Apache Configurator.
@@ -149,11 +145,6 @@
                      "work": CONFIG.WORK_DIR}
 
         super(ApacheConfigurator, self).__init__(direc)
-=======
-    def __init__(self, server_root=CONFIG.SERVER_ROOT):
-        """Initialize an Apache Configurator."""
-        super(ApacheConfigurator, self).__init__()
->>>>>>> 231f3d5c
 
         self.server_root = server_root
 
@@ -163,7 +154,6 @@
         # vhosts
         self.recovery_routine()
 
-<<<<<<< HEAD
         # Find configuration root and make sure augeas can parse it.
         self.location = self._set_locations(ssl_options)
         self._parse_file(self.location["root"])
@@ -178,8 +168,6 @@
         else:
             self.version = version
 
-=======
->>>>>>> 231f3d5c
         # Check for errors in parsing files with Augeas
         self.check_parsing_errors("httpd.aug")
         # This problem has been fixed in Augeas 1.0
@@ -1318,7 +1306,6 @@
 
         return True
 
-<<<<<<< HEAD
     def get_version(self):  # pylint: disable=no-self-use
         """Return version of Apache Server.
 
@@ -1363,8 +1350,6 @@
         le_util.make_or_verify_dir(self.direc["work"], 0o755, uid)
         le_util.make_or_verify_dir(self.direc["backup"], 0o755, uid)
 
-=======
->>>>>>> 231f3d5c
     ###########################################################################
     # Challenges Section
     ###########################################################################
